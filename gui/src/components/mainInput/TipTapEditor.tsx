--- conflicted
+++ resolved
@@ -44,16 +44,6 @@
 import useUpdatingRef from "../../hooks/useUpdatingRef";
 import { useWebviewListener } from "../../hooks/useWebviewListener";
 import { selectUseActiveFile } from "../../redux/selectors";
-<<<<<<< HEAD
-import { setShouldAddFileForEditing } from "../../redux/slices/uiSlice";
-=======
-import { defaultModelSelector } from "../../redux/selectors/modelSelectors";
-import {
-  addCodeToEdit,
-  clearCodeToEdit,
-} from "../../redux/slices/editModeState";
-import { RootState } from "../../redux/store";
->>>>>>> 315f75e7
 import {
   getFontSize,
   isJetBrains,
@@ -76,7 +66,10 @@
 import { ComboBoxItem } from "./types";
 import { useAppSelector } from "../../redux/hooks";
 import { selectDefaultModel } from "../../redux/slices/configSlice";
-import { addCodeToEdit } from "../../redux/slices/sessionSlice";
+import {
+  addCodeToEdit,
+  clearCodeToEdit,
+} from "../../redux/slices/sessionSlice";
 
 const InputBoxDiv = styled.div<{ border?: string }>`
   resize: none;
