--- conflicted
+++ resolved
@@ -1,21 +1,11 @@
 import { BarsArrowDownIcon, TrashIcon } from "@heroicons/react/24/outline";
 import { ChatHistoryItem } from "core";
 import { stripImages } from "core/llm/images";
-<<<<<<< HEAD
-import { CopyIconButton } from "../gui/CopyIconButton";
-import HeaderButtonWithToolTip from "../gui/HeaderButtonWithToolTip";
-import { ChatHistoryItem } from "core";
-import FeedbackButtons from "./FeedbackButtons";
-import EditActions from "./EditActions";
-import { useAppSelector } from "../../redux/hooks";
-=======
-import { useSelector } from "react-redux";
-import { RootState } from "../../redux/store";
 import { CopyIconButton } from "../gui/CopyIconButton";
 import HeaderButtonWithToolTip from "../gui/HeaderButtonWithToolTip";
 import EditActions from "./EditActions";
 import FeedbackButtons from "./FeedbackButtons";
->>>>>>> 315f75e7
+import { useAppSelector } from "../../redux/hooks";
 
 export interface ResponseActionsProps {
   isTruncated: boolean;
