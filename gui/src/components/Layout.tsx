--- conflicted
+++ resolved
@@ -23,11 +23,7 @@
 } from "../redux/slices/uiStateSlice";
 import { RootState } from "../redux/store";
 import { getFontSize, isMetaEquivalentKeyPressed } from "../util";
-<<<<<<< HEAD
-import { getLocalStorage } from "../util/localStorage";
-=======
 import { getLocalStorage, setLocalStorage } from "../util/localStorage";
->>>>>>> 42aad404
 import HeaderButtonWithText from "./HeaderButtonWithText";
 import TextDialog from "./dialogs";
 import { ftl } from "./dialogs/FTCDialog";
@@ -268,10 +264,6 @@
                       total={ftl()}
                     />
                   )}
-<<<<<<< HEAD
-
-=======
->>>>>>> 42aad404
                 <IndexingProgressBar indexingState={indexingState} />
               </div>
               <HeaderButtonWithText
