import {
  ArrowLeftIcon,
  ChatBubbleOvalLeftIcon,
  CodeBracketSquareIcon,
  ExclamationTriangleIcon,
} from "@heroicons/react/24/outline";
import { JSONContent } from "@tiptap/react";
import { InputModifiers } from "core";
import { usePostHog } from "posthog-js/react";
import {
  Fragment,
  useCallback,
  useContext,
  useEffect,
  useMemo,
  useRef,
  useState,
} from "react";
import { ErrorBoundary } from "react-error-boundary";
import { useDispatch } from "react-redux";
import styled from "styled-components";
import {
  Button,
  defaultBorderRadius,
  lightGray,
  vscBackground,
} from "../../components";
import { ChatScrollAnchor } from "../../components/ChatScrollAnchor";
import StepContainer from "../../components/StepContainer";
import TimelineItem from "../../components/gui/TimelineItem";
import ContinueInputBox from "../../components/mainInput/ContinueInputBox";
import { NewSessionButton } from "../../components/mainInput/NewSessionButton";
import { TutorialCard } from "../../components/mainInput/TutorialCard";
import {
  OnboardingCard,
  useOnboardingCard,
} from "../../components/OnboardingCard";
import { IdeMessengerContext } from "../../context/IdeMessenger";
import useChatHandler from "../../hooks/useChatHandler";
import useHistory from "../../hooks/useHistory";
import { useTutorialCard } from "../../hooks/useTutorialCard";
import { useWebviewListener } from "../../hooks/useWebviewListener";
import {
  clearLastEmptyResponse,
  newSession,
  setInactive,
} from "../../redux/slices/sessionSlice";
import {
  setDialogEntryOn,
  setDialogMessage,
  setShowDialog,
} from "../../redux/slices/uiSlice";
import {
  getFontSize,
  getMetaKeyLabel,
  isMetaEquivalentKeyPressed,
} from "../../util";
import { FREE_TRIAL_LIMIT_REQUESTS } from "../../util/freeTrial";
import { getLocalStorage, setLocalStorage } from "../../util/localStorage";
import ConfigErrorIndicator from "./ConfigError";
import ChatIndexingPeeks from "../../components/indexing/ChatIndexingPeeks";
import { useFindWidget } from "../../components/find/FindWidget";
import { selectDefaultModel } from "../../redux/slices/configSlice";
import { useAppSelector } from "../../redux/hooks";

const StopButton = styled.div`
  background-color: ${vscBackground};
  width: fit-content;
  margin-right: auto;
  margin-left: auto;
  font-size: ${getFontSize() - 2}px;
  border: 0.5px solid ${lightGray};
  border-radius: ${defaultBorderRadius};
  padding: 4px 8px;
  color: ${lightGray};
  cursor: pointer;
  box-shadow:
    0 4px 6px rgba(0, 0, 0, 0.1),
    0 1px 3px rgba(0, 0, 0, 0.08);
  transition: box-shadow 0.3s ease;

  &:hover {
    box-shadow:
      0 6px 8px rgba(0, 0, 0, 0.15),
      0 3px 6px rgba(0, 0, 0, 0.1);
  }
`;

const StepsDiv = styled.div`
  position: relative;
  background-color: transparent;

  & > * {
    position: relative;
  }

  .thread-message {
    margin: 8px 4px 0 4px;
  }
`;

function fallbackRender({ error, resetErrorBoundary }: any) {
  // Call resetErrorBoundary() to reset the error boundary and retry the render.

  return (
    <div
      role="alert"
      className="px-2"
      style={{ backgroundColor: vscBackground }}
    >
      <p>Something went wrong:</p>
      <pre style={{ color: "red" }}>{error.message}</pre>

      <div className="text-center">
        <Button onClick={resetErrorBoundary}>Restart</Button>
      </div>
    </div>
  );
}

export function Chat() {
  const posthog = usePostHog();
  const dispatch = useDispatch();
  const ideMessenger = useContext(IdeMessengerContext);
  const { streamResponse } = useChatHandler(dispatch, ideMessenger);
  const onboardingCard = useOnboardingCard();
  const { showTutorialCard, closeTutorialCard } = useTutorialCard();
  const defaultModel = useAppSelector(selectDefaultModel);
  const ttsActive = useAppSelector((state) => state.ui.ttsActive);
  const active = useAppSelector((state) => state.session.isStreaming);
  const [stepsOpen, setStepsOpen] = useState<(boolean | undefined)[]>([]);
  const mainTextInputRef = useRef<HTMLInputElement>(null);
  const stepsDivRef = useRef<HTMLDivElement>(null);
  const [isAtBottom, setIsAtBottom] = useState<boolean>(false);
<<<<<<< HEAD
  const messages = useAppSelector((state) => state.session.messages);
  const showChatScrollbar = useAppSelector(
    (state) => state.config.config.ui?.showChatScrollbar,
=======
  const history = useSelector((store: RootState) => store.state.history);
  const showChatScrollbar = useSelector(
    (store: RootState) => store.state.config?.ui?.showChatScrollbar,
>>>>>>> 315f75e7
  );
  const { saveSession, getLastSessionId, loadLastSession } =
    useHistory(dispatch);

  const snapToBottom = useCallback(() => {
    if (!stepsDivRef.current) return;
    const elem = stepsDivRef.current;
    elem.scrollTop = elem.scrollHeight - elem.clientHeight;

    setIsAtBottom(true);
  }, [stepsDivRef, setIsAtBottom]);

  const smoothScrollToBottom = useCallback(async () => {
    if (!stepsDivRef.current) return;
    const elem = stepsDivRef.current;
    elem.scrollTo({
      top: elem.scrollHeight - elem.clientHeight,
      behavior: "smooth",
    });

    setIsAtBottom(true);
  }, [stepsDivRef, setIsAtBottom]);

  useEffect(() => {
    if (active) snapToBottom();
  }, [active, snapToBottom]);

  // useEffect(() => {
  //   setTimeout(() => {
  //     smoothScrollToBottom();
  //   }, 400);
  // }, [smoothScrollToBottom, state.sessionId]);

  useEffect(() => {
    // Cmd + Backspace to delete current step
    const listener = (e: any) => {
      if (
        e.key === "Backspace" &&
        isMetaEquivalentKeyPressed(e) &&
        !e.shiftKey
      ) {
        dispatch(setInactive());
      }
    };
    window.addEventListener("keydown", listener);

    return () => {
      window.removeEventListener("keydown", listener);
    };
  }, [active]);

  const handleScroll = () => {
    // Temporary fix to account for additional height when code blocks are added
    const OFFSET_HERUISTIC = 300;
    if (!stepsDivRef.current) return;

    const { scrollTop, scrollHeight, clientHeight } = stepsDivRef.current;
    const atBottom =
      scrollHeight - clientHeight <= scrollTop + OFFSET_HERUISTIC;

    setIsAtBottom(atBottom);
  };

  const { widget, highlights } = useFindWidget(stepsDivRef);

  const sendInput = useCallback(
    (editorState: JSONContent, modifiers: InputModifiers) => {
      if (defaultModel?.provider === "free-trial") {
        const u = getLocalStorage("ftc");
        if (u) {
          setLocalStorage("ftc", u + 1);

          if (u >= FREE_TRIAL_LIMIT_REQUESTS) {
            onboardingCard.open("Best");
            posthog?.capture("ftc_reached");
            ideMessenger.ide.showToast(
              "info",
              "You've reached the free trial limit. Please configure a model to continue.",
            );
            return;
          }
        } else {
          setLocalStorage("ftc", 1);
        }
      }

      streamResponse(editorState, modifiers, ideMessenger);

      // Increment localstorage counter for popup
      const currentCount = getLocalStorage("mainTextEntryCounter");
      if (currentCount) {
        setLocalStorage("mainTextEntryCounter", currentCount + 1);
        if (currentCount === 300) {
          dispatch(
            setDialogMessage(
              <div className="p-4 text-center">
                👋 Thanks for using Continue. We are always trying to improve
                and love hearing from users. If you're interested in speaking,
                enter your name and email. We won't use this information for
                anything other than reaching out.
                <br />
                <br />
                <form
                  onSubmit={(e: any) => {
                    e.preventDefault();
                    posthog?.capture("user_interest_form", {
                      name: e.target.elements[0].value,
                      email: e.target.elements[1].value,
                    });
                    dispatch(
                      setDialogMessage(
                        <div className="p-4 text-center">
                          Thanks! We'll be in touch soon.
                        </div>,
                      ),
                    );
                  }}
                  style={{
                    display: "flex",
                    flexDirection: "column",
                    gap: "10px",
                  }}
                >
                  <input
                    style={{ padding: "10px", borderRadius: "5px" }}
                    type="text"
                    name="name"
                    placeholder="Name"
                    required
                  />
                  <input
                    style={{ padding: "10px", borderRadius: "5px" }}
                    type="email"
                    name="email"
                    placeholder="Email"
                    required
                  />
                  <button
                    style={{
                      padding: "10px",
                      borderRadius: "5px",
                      cursor: "pointer",
                    }}
                    type="submit"
                  >
                    Submit
                  </button>
                </form>
              </div>,
            ),
          );
          dispatch(setDialogEntryOn(false));
          dispatch(setShowDialog(true));
        }
      } else {
        setLocalStorage("mainTextEntryCounter", 1);
      }
    },
<<<<<<< HEAD
    [messages, defaultModel, streamResponse],
=======
    [history, defaultModel, streamResponse],
>>>>>>> 315f75e7
  );

  useWebviewListener(
    "newSession",
    async () => {
      saveSession();
      mainTextInputRef.current?.focus?.();
    },
    [saveSession],
  );

  const isLastUserInput = useCallback(
    (index: number): boolean => {
<<<<<<< HEAD
      return !messages
        .slice(index + 1)
        .some((entry) => entry.message.role === "user");
    },
    [messages],
  );

  const showScrollbar = showChatScrollbar || window.innerHeight > 5000;
=======
      return !history
        .slice(index + 1)
        .some((entry) => entry.message.role === "user");
    },
    [history],
  );

  const showScrollbar = useMemo(() => {
    return showChatScrollbar ?? window.innerHeight > 5000;
  }, [showChatScrollbar]);
>>>>>>> 315f75e7

  return (
    <>
      {widget}
      <StepsDiv
        ref={stepsDivRef}
<<<<<<< HEAD
        className={`overflow-y-scroll pt-[8px] ${showScrollbar ? "thin-scrollbar" : "no-scrollbar"} ${messages.length > 0 ? "flex-1" : ""}`}
        onScroll={handleScroll}
      >
        {highlights}
        {messages.map((item, index: number) => (
=======
        className={`overflow-y-scroll pt-[8px] ${showScrollbar ? "thin-scrollbar" : "no-scrollbar"} ${history.length > 0 ? "flex-1" : ""}`}
        onScroll={handleScroll}
      >
        {highlights}
        {history.map((item, index: number) => (
>>>>>>> 315f75e7
          <Fragment key={item.message.id}>
            <ErrorBoundary
              FallbackComponent={fallbackRender}
              onReset={() => {
                dispatch(newSession());
              }}
            >
              {item.message.role === "user" ? (
                <ContinueInputBox
                  onEnter={async (editorState, modifiers) => {
                    streamResponse(editorState, modifiers, ideMessenger, index);
                  }}
                  isLastUserInput={isLastUserInput(index)}
                  isMainInput={false}
                  editorState={item.editorState}
                  contextItems={item.contextItems}
                />
              ) : (
                <div className="thread-message">
                  <TimelineItem
                    item={item}
                    iconElement={
                      false ? (
                        <CodeBracketSquareIcon width="16px" height="16px" />
                      ) : false ? (
                        <ExclamationTriangleIcon
                          width="16px"
                          height="16px"
                          color="red"
                        />
                      ) : (
                        <ChatBubbleOvalLeftIcon width="16px" height="16px" />
                      )
                    }
                    open={
                      typeof stepsOpen[index] === "undefined"
                        ? false
                          ? false
                          : true
                        : stepsOpen[index]!
                    }
                    onToggle={() => {}}
                  >
                    <StepContainer
                      index={index}
<<<<<<< HEAD
                      isLast={index === messages.length - 1}
=======
                      isLast={index === history.length - 1}
>>>>>>> 315f75e7
                      item={item}
                    />
                  </TimelineItem>
                </div>
              )}
            </ErrorBoundary>
          </Fragment>
        ))}
        <ChatScrollAnchor
          scrollAreaRef={stepsDivRef}
          isAtBottom={isAtBottom}
          trackVisibility={active}
        />
      </StepsDiv>

      <div className={`relative`}>
        <div className="absolute -top-8 right-2 z-30">
          {ttsActive && (
            <StopButton
              className=""
              onClick={() => {
                ideMessenger.post("tts/kill", undefined);
              }}
            >
              ■ Stop TTS
            </StopButton>
          )}
          {active && (
            <StopButton
              onClick={() => {
                dispatch(setInactive());
                dispatch(clearLastEmptyResponse());
              }}
            >
              {getMetaKeyLabel()} ⌫ Cancel
            </StopButton>
          )}
        </div>
        <ContinueInputBox
          isMainInput
          isLastUserInput={false}
          onEnter={(editorContent, modifiers) => {
            sendInput(editorContent, modifiers);
          }}
        />
        <div
          style={{
            pointerEvents: active ? "none" : "auto",
          }}
        >
          <div className="flex flex-row items-center justify-between pb-1 pl-0.5 pr-2">
            <div className="xs:inline hidden">
<<<<<<< HEAD
              {messages.length === 0 && getLastSessionId() ? (
=======
              {history.length === 0 && getLastSessionId() ? (
>>>>>>> 315f75e7
                <div className="xs:inline hidden">
                  <NewSessionButton
                    onClick={async () => {
                      loadLastSession().catch((e) =>
                        console.error(`Failed to load last session: ${e}`),
                      );
                    }}
                    className="flex items-center gap-2"
                  >
                    <ArrowLeftIcon className="h-3 w-3" />
                    Last Session
                  </NewSessionButton>
                </div>
              ) : null}
            </div>
            <ConfigErrorIndicator />
          </div>

<<<<<<< HEAD
          {messages.length === 0 && (
=======
          {history.length === 0 && (
>>>>>>> 315f75e7
            <>
              {onboardingCard.show && (
                <div className="mx-2 mt-10">
                  <OnboardingCard activeTab={onboardingCard.activeTab} />
                </div>
              )}

              {showTutorialCard !== false && !onboardingCard.open && (
                <div className="flex w-full justify-center">
                  <TutorialCard onClose={closeTutorialCard} />
                </div>
              )}
            </>
          )}
        </div>
      </div>
      <div
<<<<<<< HEAD
        className={`${messages.length === 0 ? "h-full" : ""} flex flex-col justify-end`}
=======
        className={`${history.length === 0 ? "h-full" : ""} flex flex-col justify-end`}
>>>>>>> 315f75e7
      >
        <ChatIndexingPeeks />
      </div>
    </>
  );
}<|MERGE_RESOLUTION|>--- conflicted
+++ resolved
@@ -132,15 +132,9 @@
   const mainTextInputRef = useRef<HTMLInputElement>(null);
   const stepsDivRef = useRef<HTMLDivElement>(null);
   const [isAtBottom, setIsAtBottom] = useState<boolean>(false);
-<<<<<<< HEAD
   const messages = useAppSelector((state) => state.session.messages);
   const showChatScrollbar = useAppSelector(
     (state) => state.config.config.ui?.showChatScrollbar,
-=======
-  const history = useSelector((store: RootState) => store.state.history);
-  const showChatScrollbar = useSelector(
-    (store: RootState) => store.state.config?.ui?.showChatScrollbar,
->>>>>>> 315f75e7
   );
   const { saveSession, getLastSessionId, loadLastSession } =
     useHistory(dispatch);
@@ -299,11 +293,7 @@
         setLocalStorage("mainTextEntryCounter", 1);
       }
     },
-<<<<<<< HEAD
     [messages, defaultModel, streamResponse],
-=======
-    [history, defaultModel, streamResponse],
->>>>>>> 315f75e7
   );
 
   useWebviewListener(
@@ -317,7 +307,6 @@
 
   const isLastUserInput = useCallback(
     (index: number): boolean => {
-<<<<<<< HEAD
       return !messages
         .slice(index + 1)
         .some((entry) => entry.message.role === "user");
@@ -326,37 +315,17 @@
   );
 
   const showScrollbar = showChatScrollbar || window.innerHeight > 5000;
-=======
-      return !history
-        .slice(index + 1)
-        .some((entry) => entry.message.role === "user");
-    },
-    [history],
-  );
-
-  const showScrollbar = useMemo(() => {
-    return showChatScrollbar ?? window.innerHeight > 5000;
-  }, [showChatScrollbar]);
->>>>>>> 315f75e7
 
   return (
     <>
       {widget}
       <StepsDiv
         ref={stepsDivRef}
-<<<<<<< HEAD
         className={`overflow-y-scroll pt-[8px] ${showScrollbar ? "thin-scrollbar" : "no-scrollbar"} ${messages.length > 0 ? "flex-1" : ""}`}
         onScroll={handleScroll}
       >
         {highlights}
         {messages.map((item, index: number) => (
-=======
-        className={`overflow-y-scroll pt-[8px] ${showScrollbar ? "thin-scrollbar" : "no-scrollbar"} ${history.length > 0 ? "flex-1" : ""}`}
-        onScroll={handleScroll}
-      >
-        {highlights}
-        {history.map((item, index: number) => (
->>>>>>> 315f75e7
           <Fragment key={item.message.id}>
             <ErrorBoundary
               FallbackComponent={fallbackRender}
@@ -402,11 +371,7 @@
                   >
                     <StepContainer
                       index={index}
-<<<<<<< HEAD
                       isLast={index === messages.length - 1}
-=======
-                      isLast={index === history.length - 1}
->>>>>>> 315f75e7
                       item={item}
                     />
                   </TimelineItem>
@@ -459,11 +424,7 @@
         >
           <div className="flex flex-row items-center justify-between pb-1 pl-0.5 pr-2">
             <div className="xs:inline hidden">
-<<<<<<< HEAD
               {messages.length === 0 && getLastSessionId() ? (
-=======
-              {history.length === 0 && getLastSessionId() ? (
->>>>>>> 315f75e7
                 <div className="xs:inline hidden">
                   <NewSessionButton
                     onClick={async () => {
@@ -482,11 +443,7 @@
             <ConfigErrorIndicator />
           </div>
 
-<<<<<<< HEAD
           {messages.length === 0 && (
-=======
-          {history.length === 0 && (
->>>>>>> 315f75e7
             <>
               {onboardingCard.show && (
                 <div className="mx-2 mt-10">
@@ -504,11 +461,7 @@
         </div>
       </div>
       <div
-<<<<<<< HEAD
         className={`${messages.length === 0 ? "h-full" : ""} flex flex-col justify-end`}
-=======
-        className={`${history.length === 0 ? "h-full" : ""} flex flex-col justify-end`}
->>>>>>> 315f75e7
       >
         <ChatIndexingPeeks />
       </div>
