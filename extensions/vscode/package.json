{
  "name": "continue",
  "icon": "media/icon.png",
  "author": "Continue Dev, Inc",
<<<<<<< HEAD
  "version": "0.8.58",
=======
  "version": "0.9.233",
>>>>>>> 5be7eeaf
  "repository": {
    "type": "git",
    "url": "https://github.com/continuedev/continue"
  },
  "extensionKind": [
    "ui",
    "workspace"
  ],
  "bugs": {
    "url": "https://github.com/continuedev/continue/issues",
    "email": "nate@continue.dev"
  },
  "homepage": "https://continue.dev",
  "qna": "https://github.com/continuedev/continue/issues/new/choose",
  "license": "Apache-2.0",
  "displayName": "Continue - Codestral, Claude, and more",
  "pricing": "Free",
  "description": "The leading open-source AI code assistant",
  "publisher": "Continue",
  "engines": {
    "vscode": "^1.70.0",
    "node": ">=20.11.0"
  },
  "engine-strict": true,
  "galleryBanner": {
    "color": "#1E1E1E",
    "theme": "dark"
  },
  "categories": [
    "AI",
    "Chat",
    "Programming Languages",
    "Education",
    "Machine Learning",
    "Snippets"
  ],
  "keywords": [
    "chatgpt",
    "github",
    "copilot",
    "claude",
    "sonnet",
    "mistral",
    "codestral",
    "codegpt",
    "ai",
    "llama"
  ],
  "activationEvents": [
    "onStartupFinished",
    "onView:continueGUIView"
  ],
  "main": "./out/extension.js",
  "contributes": {
    "languages": [
      {
        "filenames": [
          "config.json",
          ".continuerc.json"
        ],
        "id": "jsonc"
      },
      {
        "id": "promptLanguage",
        "extensions": [
          ".prompt"
        ],
        "aliases": [
          "Prompt Language"
        ],
        "configuration": "./prompt-file-language-configuration.json"
      }
    ],
    "grammars": [
      {
        "language": "promptLanguage",
        "scopeName": "source.prompt",
        "path": "./media/prompt.tmLanguage.json"
      }
    ],
    "configuration": {
      "title": "Continue",
      "properties": {
        "continue.telemetryEnabled": {
          "type": "boolean",
          "default": true,
          "markdownDescription": "Continue collects anonymous usage data, cleaned of PII, to help us improve the product for our users. Read more  at [continue.dev › Telemetry](https://docs.continue.dev/telemetry)."
        },
        "continue.enableContinueForTeams": {
          "type": "boolean",
          "default": false,
          "markdownDescription": "Enable Continue for teams beta features. To sign in, click the person icon in the bottom right of the sidebar."
        },
        "continue.showInlineTip": {
          "type": "boolean",
          "default": true,
          "description": "Show inline suggestion to use the Continue keyboard shortcuts (e.g. \"Cmd/Ctrl L to select code, Cmd/Ctrl I to edit\")."
        },
        "continue.enableQuickActions": {
          "type": "boolean",
          "default": false,
          "markdownDescription": "Enable the experimental Quick Actions feature. Read our walkthrough to learn about configuration and how to share feedback: [continue.dev › Walkthrough: Quick Actions (experimental)](https://docs.continue.dev/features/quick-actions)"
        },
        "continue.enableTabAutocomplete": {
          "type": "boolean",
          "default": true,
          "markdownDescription": "Enable Continue's tab autocomplete feature. Read our walkthrough to learn about configuration and how to share feedback: [continue.dev › Walkthrough: Tab Autocomplete (beta)](https://docs.continue.dev/features/tab-autocomplete)"
        },
        "continue.pauseTabAutocompleteOnBattery": {
          "type": "boolean",
          "default": false,
          "markdownDescription": "Pause Continue's tab autocomplete feature when your battery is low."
        },
        "continue.pauseCodebaseIndexOnStart": {
          "type": "boolean",
          "default": false,
          "markdownDescription": "Pause Continue's codebase index on start."
        },
        "continue.enableDebugLogs": {
          "type": "boolean",
          "default": false,
          "markdownDescription": "Enable Continue Debug Logs in the Output panel."
        },
        "continue.remoteConfigServerUrl": {
          "type": "string",
          "default": null,
          "markdownDescription": "If your team is set up to use shared configuration, enter the server URL here and your user token below to enable automatic syncing."
        },
        "continue.userToken": {
          "type": "string",
          "default": null,
          "markdownDescription": "If your team is set up to use shared configuration, enter your user token here and your server URL above to enable automatic syncing."
        },
        "continue.remoteConfigSyncPeriod": {
          "type": "number",
          "default": 60,
          "description": "The period of time in minutes between automatic syncs."
        }
      }
    },
    "commands": [
      {
        "command": "continue.applyCodeFromChat",
        "category": "Continue",
        "title": "Apply code from chat",
        "group": "Continue"
      },
      {
        "command": "continue.acceptDiff",
        "category": "Continue",
        "title": "Accept Diff",
        "group": "Continue"
      },
      {
        "command": "continue.rejectDiff",
        "category": "Continue",
        "title": "Reject Diff",
        "group": "Continue",
        "icon": "$(stop)"
      },
      {
        "command": "continue.acceptVerticalDiffBlock",
        "category": "Continue",
        "title": "Accept Vertical Diff Block",
        "group": "Continue"
      },
      {
        "command": "continue.rejectVerticalDiffBlock",
        "category": "Continue",
        "title": "Reject Vertical Diff Block",
        "group": "Continue"
      },
      {
        "command": "continue.quickEdit",
        "category": "Continue",
        "title": "Generate Code",
        "group": "Continue"
      },
      {
        "command": "continue.focusContinueInput",
        "category": "Continue",
        "title": "Add Highlighted Code to Context and Clear Chat",
        "group": "Continue"
      },
      {
        "command": "continue.focusContinueInputWithoutClear",
        "category": "Continue",
        "title": "Add Highlighted Code to Context",
        "group": "Continue"
      },
      {
        "command": "continue.debugTerminal",
        "category": "Continue",
        "title": "Debug Terminal",
        "group": "Continue"
      },
      {
        "command": "continue.exitEditMode",
        "category": "Continue",
        "title": "Exit Edit Mode",
        "group": "Continue"
      },
      {
        "command": "continue.toggleFullScreen",
        "category": "Continue",
        "title": "Toggle Full Screen",
        "icon": "$(fullscreen)",
        "group": "Continue"
      },
      {
        "command": "continue.openConfig",
        "category": "Continue",
        "title": "Open Continue Config",
        "icon": "$(gear)",
        "group": "Continue"
      },
      {
        "command": "continue.toggleTabAutocompleteEnabled",
        "category": "Continue",
        "title": "Toggle Autocomplete Enabled",
        "group": "Continue"
      },
      {
        "command": "continue.selectFilesAsContext",
        "category": "Continue",
        "title": "Select Files as Context",
        "group": "Continue"
      },
      {
        "command": "continue.newSession",
        "category": "Continue",
        "title": "New Session",
        "icon": "$(add)",
        "group": "Continue"
      },
      {
        "command": "continue.viewHistory",
        "category": "Continue",
        "title": "View History",
        "icon": "$(history)",
        "group": "Continue"
      },
      {
        "command": "continue.viewLogs",
        "category": "Continue",
        "title": "View History",
        "group": "Continue"
      },
      {
        "command": "continue.navigateTo",
        "category": "Continue",
        "title": "Navigate to a path",
        "group": "Continue"
      },
      {
        "command": "continue.openMorePage",
        "category": "Continue",
        "title": "More",
        "icon": "$(ellipsis)",
        "group": "Continue"
      },
      {
        "command": "continue.writeCommentsForCode",
        "category": "Continue",
        "title": "Write Comments for this Code",
        "group": "Continue"
      },
      {
        "command": "continue.writeDocstringForCode",
        "category": "Continue",
        "title": "Write a Docstring for this Code",
        "group": "Continue"
      },
      {
        "command": "continue.fixCode",
        "category": "Continue",
        "title": "Fix this Code",
        "group": "Continue"
      },
      {
        "command": "continue.optimizeCode",
        "category": "Continue",
        "title": "Optimize this Code",
        "group": "Continue"
      },
      {
        "command": "continue.fixGrammar",
        "category": "Continue",
        "title": "Fix Grammar / Spelling",
        "group": "Continue"
      },
      {
        "command": "continue.codebaseForceReIndex",
        "category": "Continue",
        "title": "Codebase Force Re-Index",
        "group": "Continue"
      },
      {
        "command": "continue.rebuildCodebaseIndex",
        "category": "Continue",
        "title": "Rebuild codebase index",
        "group": "Continue"
      },
      {
        "command": "continue.docsIndex",
        "category": "Continue",
        "title": "Docs Index",
        "group": "Continue"
      },
      {
        "command": "continue.docsReIndex",
        "category": "Continue",
        "title": "Docs Force Re-Index",
        "group": "Continue"
      },
      {
        "command": "continue.focusContinueSessionId",
        "category": "Continue",
        "title": "Focus Continue Chat",
        "group": "Continue"
      },
      {
        "command": "continue.signInToControlPlane",
        "title": "Sign In",
        "category": "Continue",
        "group": "Continue",
        "icon": "$(account)"
      },
      {
        "command": "continue.openAccountDialog",
        "title": "Account",
        "category": "Continue",
        "group": "Continue",
        "icon": "$(account)"
      }
    ],
    "keybindings": [
      {
        "command": "continue.focusContinueInput",
        "mac": "cmd+l",
        "key": "ctrl+l"
      },
      {
        "command": "continue.focusContinueInputWithoutClear",
        "mac": "cmd+shift+l",
        "key": "ctrl+shift+l"
      },
      {
        "command": "continue.acceptDiff",
        "mac": "shift+cmd+enter",
        "key": "shift+ctrl+enter",
        "when": "continue.diffVisible"
      },
      {
        "command": "continue.rejectDiff",
        "mac": "shift+cmd+backspace",
        "key": "shift+ctrl+backspace",
        "when": "continue.diffVisible"
      },
      {
        "command": "continue.rejectDiff",
        "mac": "cmd+z",
        "key": "ctrl+z",
        "when": "continue.diffVisible"
      },
      {
        "command": "continue.quickEditHistoryUp",
        "mac": "up",
        "key": "up",
        "when": "false && continue.quickEditHistoryFocused"
      },
      {
        "command": "continue.quickEditHistoryDown",
        "mac": "down",
        "key": "down",
        "when": "false && continue.quickEditHistoryFocused"
      },
      {
        "command": "continue.acceptVerticalDiffBlock",
        "mac": "alt+cmd+y",
        "key": "alt+ctrl+y"
      },
      {
        "command": "continue.rejectVerticalDiffBlock",
        "mac": "alt+cmd+n",
        "key": "alt+ctrl+n"
      },
      {
        "command": "continue.focusEdit",
        "title": "Edit code with natural language",
        "mac": "cmd+i",
        "key": "ctrl+i"
      },
      {
        "command": "continue.focusEditWithoutClear",
        "mac": "cmd+shift+i",
        "key": "ctrl+shift+i"
      },
      {
        "command": "continue.exitEditMode",
        "mac": "escape",
        "key": "escape",
        "when": "continue.inEditMode && editorFocus"
      },
      {
        "command": "continue.debugTerminal",
        "mac": "cmd+shift+r",
        "key": "ctrl+shift+r"
      },
      {
        "command": "continue.toggleFullScreen",
        "mac": "cmd+k cmd+m",
        "key": "ctrl+k ctrl+m",
        "when": "!terminalFocus"
      },
      {
        "command": "continue.toggleTabAutocompleteEnabled",
        "mac": "cmd+k cmd+a",
        "key": "ctrl+k ctrl+a",
        "when": "!terminalFocus"
      },
      {
        "command": "continue.applyCodeFromChat",
        "mac": "alt+a",
        "key": "alt+a"
      }
    ],
    "submenus": [
      {
        "id": "continue.continueSubMenu",
        "label": "Continue"
      }
    ],
    "menus": {
      "commandPalette": [
        {
          "command": "continue.focusContinueInput"
        },
        {
          "command": "continue.focusContinueInputWithoutClear"
        },
        {
          "command": "continue.debugTerminal"
        },
        {
          "command": "continue.toggleFullScreen"
        },
        {
          "command": "continue.newSession"
        }
      ],
      "editor/context": [
        {
          "submenu": "continue.continueSubMenu",
          "group": "0_acontinue"
        }
      ],
      "editor/title/run": [
        {
          "command": "continue.rejectDiff",
          "group": "Continue",
          "when": "continue.streamingDiff"
        }
      ],
      "continue.continueSubMenu": [
        {
          "command": "continue.focusContinueInputWithoutClear",
          "group": "Continue",
          "when": "editorHasSelection"
        },
        {
          "command": "continue.writeCommentsForCode",
          "group": "Continue",
          "when": "editorHasSelection"
        },
        {
          "command": "continue.writeDocstringForCode",
          "group": "Continue",
          "when": "editorHasSelection"
        },
        {
          "command": "continue.fixCode",
          "group": "Continue",
          "when": "editorHasSelection"
        },
        {
          "command": "continue.optimizeCode",
          "group": "Continue",
          "when": "editorHasSelection"
        },
        {
          "command": "continue.fixGrammar",
          "group": "Continue",
          "when": "editorHasSelection && editorLangId == 'markdown'"
        }
      ],
      "explorer/context": [
        {
          "command": "continue.selectFilesAsContext",
          "group": "1_debug@1"
        }
      ],
      "view/title": [
        {
          "command": "continue.newSession",
          "group": "navigation@1",
          "when": "view == continue.continueGUIView"
        },
        {
          "command": "continue.viewHistory",
          "group": "navigation@2",
          "when": "view == continue.continueGUIView"
        },
        {
          "command": "continue.toggleFullScreen",
          "group": "navigation@3",
          "when": "view == continue.continueGUIView"
        },
        {
          "command": "continue.openConfig",
          "group": "navigation@4",
          "when": "view == continue.continueGUIView"
        },
        {
          "command": "continue.signInToControlPlane",
          "group": "navigation@5",
          "when": "(view == continue.continueGUIView) && config.continue.enableContinueForTeams && !continue.isSignedInToControlPlane"
        },
        {
          "command": "continue.openAccountDialog",
          "group": "navigation@5",
          "when": "(view == continue.continueGUIView) && config.continue.enableContinueForTeams && continue.isSignedInToControlPlane"
        },
        {
          "command": "continue.openMorePage",
          "group": "navigation@6",
          "when": "view == continue.continueGUIView"
        }
      ],
      "editor/title": [
        {
          "command": "continue.newSession",
          "group": "navigation@1",
          "when": "activeWebviewPanelId == continue.continueGUIView"
        },
        {
          "command": "continue.viewHistory",
          "group": "navigation@2",
          "when": "activeWebviewPanelId == continue.continueGUIView"
        }
      ],
      "terminal/context": [
        {
          "command": "continue.debugTerminal",
          "group": "navigation@top"
        }
      ]
    },
    "viewsContainers": {
      "activitybar": [
        {
          "id": "continue",
          "title": "Continue",
          "icon": "media/sidebar-icon.png"
        }
      ]
    },
    "views": {
      "continue": [
        {
          "type": "webview",
          "id": "continue.continueGUIView",
          "name": "",
          "visibility": "visible"
        }
      ]
    },
    "jsonValidation": [
      {
        "fileMatch": "**/.continue*/config.json",
        "url": "./config_schema.json"
      },
      {
        "fileMatch": ".continuerc.json",
        "url": "./continue_rc_schema.json"
      }
    ]
  },
  "scripts": {
    "esbuild-base": "node scripts/esbuild.js",
    "vscode:prepublish": "npm run esbuild-base -- --minify",
    "esbuild": "npm run esbuild-base -- --sourcemap",
    "esbuild-watch": "npm run esbuild-base -- --sourcemap --watch",
    "tsc": "tsc -p ./",
    "tsc:check": "tsc -p ./ --noEmit",
    "tsc-watch": "tsc -watch -p ./",
    "rebuild": "electron-rebuild -v 19.1.8 node-pty",
    "lint": "eslint src --ext ts",
    "lint:fix": "eslint . --ext ts --fix",
    "build-test": "npm run esbuild && node esbuild.test.mjs",
    "test": "npm run build-test && node ./out/runTestOnVSCodeHost.js",
    "quick-test": "npm run build-test && node ./out/runTestOnVSCodeHost.js",
    "prepackage": "node scripts/prepackage.js",
    "package": "node scripts/package.js",
    "package-all": "node scripts/package-all.js",
    "package:pre-release": "node scripts/package.js --pre-release",
    "build:rust": "cargo-cp-artifact -ac sync sync.node -- cargo build --manifest-path ../../sync/Cargo.toml --message-format=json-render-diagnostics",
    "build-debug:rust": "npm run build:rust --",
    "build-release:rust": "npm run build:rust -- --release"
  },
  "devDependencies": {
    "@biomejs/biome": "1.6.4",
    "@nestjs/common": "^8.4.7",
    "@openapitools/openapi-generator-cli": "^2.5.2",
    "@types/cors": "^2.8.17",
    "@types/express": "^4.17.21",
    "@types/follow-redirects": "^1.14.4",
    "@types/glob": "^8.0.0",
    "@types/mocha": "^10.0.6",
    "@types/node": "16.x",
    "@types/react-dom": "^18.2.4",
    "@types/request": "^2.48.8",
    "@types/vscode": "1.70",
    "@types/ws": "^8.5.4",
    "@typescript-eslint/eslint-plugin": "^5.45.0",
    "@vscode/vsce": "^2.22.0",
    "cargo-cp-artifact": "^0.1",
    "esbuild": "0.17.19",
    "eslint": "^8.28.0",
    "glob": "^8.0.3",
    "json-schema-to-typescript": "^12.0.0",
    "mocha": "^10.4.0",
    "ovsx": "^0.8.3",
    "rimraf": "^5.0.5",
    "typescript": "^5.3.3",
    "vite": "^4.3.9",
    "vsce": "^2.15.0"
  },
  "dependencies": {
    "@electron/rebuild": "^3.2.10",
    "@reduxjs/toolkit": "^1.9.3",
    "@types/node-fetch": "^2.6.11",
    "@types/uuid": "^9.0.8",
    "@vscode/ripgrep": "^1.15.9",
    "@vscode/test-electron": "^2.3.9",
    "axios": "^1.2.5",
    "core": "file:../../core",
    "cors": "^2.8.5",
    "dbinfoz": "^0.14.0",
    "downshift": "^7.6.0",
    "esbuild": "^0.17.19",
    "express": "^4.18.2",
    "fkill": "^8.1.0",
    "follow-redirects": "^1.15.4",
    "handlebars": "^4.7.8",
    "highlight.js": "^11.7.0",
    "highlightable": "^1.3.0-beta.0",
    "http-proxy": "^1.18.1",
    "http-proxy-agent": "^7.0.0",
    "http-proxy-middleware": "^2.0.6",
    "https-proxy-agent": "^7.0.2",
    "ignore": "^5.3.0",
    "jsdom": "^24.0.0",
    "minisearch": "^7.0.0",
    "monaco-editor": "^0.45.0",
    "monaco-vscode-textmate-theme-converter": "^0.1.7",
    "ncp": "^2.0.0",
    "node-fetch": "^3.3.2",
    "node-machine-id": "^1.1.12",
    "posthog-node": "^3.6.3",
    "react-markdown": "^8.0.7",
    "react-redux": "^8.0.5",
    "read-last-lines": "^1.8.0",
    "request": "^2.88.2",
    "socket.io-client": "^4.7.2",
    "strip-ansi": "^7.1.0",
    "systeminformation": "^5.22.10",
    "tailwindcss": "^3.3.2",
    "undici": "^6.2.0",
    "uuid": "^9.0.1",
    "uuidv4": "^6.2.13",
    "vectordb": "^0.4.20",
    "vscode-languageclient": "^8.0.2",
    "ws": "^8.13.0",
    "yarn": "^1.22.21"
  }
}<|MERGE_RESOLUTION|>--- conflicted
+++ resolved
@@ -2,11 +2,7 @@
   "name": "continue",
   "icon": "media/icon.png",
   "author": "Continue Dev, Inc",
-<<<<<<< HEAD
-  "version": "0.8.58",
-=======
   "version": "0.9.233",
->>>>>>> 5be7eeaf
   "repository": {
     "type": "git",
     "url": "https://github.com/continuedev/continue"
