--- conflicted
+++ resolved
@@ -883,7 +883,6 @@
           "if": {
             "properties": {
               "provider": {
-<<<<<<< HEAD
                 "enum": [
                   "deepseek"
                 ]
@@ -911,9 +910,6 @@
                 "enum": [
                   "groq"
                 ]
-=======
-                "enum": ["groq"]
->>>>>>> fbeb2e4f
               }
             },
             "required": ["provider"]
@@ -1477,7 +1473,6 @@
             "properties": {
               "params": {
                 "properties": {
-<<<<<<< HEAD
                   "connections": {
                     "type": "array",
                     "description": "A list of database connections",
@@ -1527,39 +1522,6 @@
                           },
                           "required": []
                         }
-=======
-                  "name": {
-                    "type": "string",
-                    "description": "A unique name for this database connection"
-                  },
-                  "connection_type": {
-                    "type": "string",
-                    "description": "The type of database (e.g., 'postgres', 'mysql')",
-                    "enum": ["postgres", "mysql", "sqlite"]
-                  },
-                  "connection": {
-                    "type": "object",
-                    "properties": {
-                      "user": {
-                        "type": "string",
-                        "description": "The database user name"
-                      },
-                      "host": {
-                        "type": "string",
-                        "description": "The host address of the database server"
-                      },
-                      "database": {
-                        "type": "string",
-                        "description": "The name of the database to connect to"
-                      },
-                      "password": {
-                        "type": "string",
-                        "description": "The password for the database user"
-                      },
-                      "port": {
-                        "type": "integer",
-                        "description": "The port number to connect to at the host"
->>>>>>> fbeb2e4f
                       },
                       "required": [
                         "name",
@@ -1569,7 +1531,6 @@
                     }
                   }
                 },
-<<<<<<< HEAD
                 "required": [
                   "connections"
                 ]
@@ -1578,12 +1539,6 @@
             "required": [
               "params"
             ]
-=======
-                "required": ["name", "type", "connection"]
-              }
-            },
-            "required": ["connections"]
->>>>>>> fbeb2e4f
           }
         },
         {
@@ -1949,38 +1904,26 @@
               "if": {
                 "properties": {
                   "provider": {
-<<<<<<< HEAD
                     "enum": [
                       "cohere"
                     ]
-=======
-                    "enum": ["cohere"]
->>>>>>> fbeb2e4f
                   }
                 },
                 "required": ["provider"]
               },
               "then": {
-<<<<<<< HEAD
                 "required": [
                   "apiKey"
                 ]
-=======
-                "required": ["apiKey"]
->>>>>>> fbeb2e4f
               }
             },
             {
               "if": {
                 "properties": {
                   "provider": {
-<<<<<<< HEAD
                     "enum": [
                       "gemini"
                     ]
-=======
-                    "enum": ["gemini"]
->>>>>>> fbeb2e4f
                   }
                 },
                 "required": ["provider"]
