import path from "node:path";

import ignore from "ignore";

import { IDE } from "../..";
import { getBasename } from "../../util";
import { getConfigJsonPath } from "../../util/paths";
import { AutocompleteContext } from "../util/AutocompleteContext";

async function isDisabledForFile(ctx: AutocompleteContext, ide: IDE) {
  if (ctx.options.disableInFiles) {
    // Relative path needed for `ignore`
    const workspaceDirs = await ide.getWorkspaceDirs();
    let filepath = ctx.filepath;
    for (const workspaceDir of workspaceDirs) {
      const relativePath = path.relative(workspaceDir, filepath);
      const relativePathBase = relativePath.split(path.sep).at(0);
      const isInWorkspace =
        !path.isAbsolute(relativePath) && relativePathBase !== "..";
      if (isInWorkspace) {
        filepath = path.relative(workspaceDir, filepath);
        break;
      }
    }

    // Worst case we can check filetype glob patterns
    if (filepath === ctx.filepath) {
      filepath = getBasename(filepath);
    }

    // @ts-ignore
    const pattern = ignore.default().add(ctx.options.disableInFiles);
    const result = pattern.ignores(filepath);

    if (ctx.options.logDisableInFiles)
      ctx.writeLog(
        `Options.disableInFiles=${ctx.options.disableInFiles}; file: ${filepath} file ignored: ${result}`,
      );
    return result;
  } else {
    if (ctx.options.logDisableInFiles)
      ctx.writeLog("Options.disableInFiles is not set, not ignoring file");
    return false;
  }
}

export async function shouldPrefilter(
  ctx: AutocompleteContext,
  ide: IDE,
): Promise<boolean> {
  // Allow disabling autocomplete from config.json
  if (ctx.options.disable) {
    return true;
  }

  // Check whether we're in the continue config.json file
  if (ctx.filepath === getConfigJsonPath()) {
    return true;
  }

  // Check whether autocomplete is disabled for this file
  if (await isDisabledForFile(ctx, ide)) {
    return true;
  }

<<<<<<< HEAD
=======
  // Don't offer completions when we have no information (untitled file and no file contents)
  if (
    helper.filepath.includes("Untitled") &&
    helper.fileContents.trim() === ""
  ) {
    return true;
  }

  // if (
  //   helper.options.transform &&
  //   (await shouldLanguageSpecificPrefilter(helper))
  // ) {
  //   return true;
  // }

>>>>>>> 9c113252
  return false;
}<|MERGE_RESOLUTION|>--- conflicted
+++ resolved
@@ -62,9 +62,6 @@
   if (await isDisabledForFile(ctx, ide)) {
     return true;
   }
-
-<<<<<<< HEAD
-=======
   // Don't offer completions when we have no information (untitled file and no file contents)
   if (
     helper.filepath.includes("Untitled") &&
@@ -73,13 +70,6 @@
     return true;
   }
 
-  // if (
-  //   helper.options.transform &&
-  //   (await shouldLanguageSpecificPrefilter(helper))
-  // ) {
-  //   return true;
-  // }
 
->>>>>>> 9c113252
   return false;
 }