--- conflicted
+++ resolved
@@ -2,14 +2,11 @@
 
 import { DiffLine } from "../../..";
 import { LineStream } from "../../../diff/util";
-<<<<<<< HEAD
 import {
   TabAutocompleteLanguageOptions,
   TabAutocompleteOptions,
 } from "../../TabAutocompleteOptions";
 import { LogWriter } from "../../util/AutocompleteContext";
-=======
->>>>>>> 4ba3d98e
 
 export type LineFilter = (args: {
   lines: LineStream;
@@ -280,11 +277,9 @@
   linesToStopAt: string[] = LINES_TO_STOP_AT,
 ): LineStream {
   for await (const line of stream) {
-    const stopPattern = linesToStopAt.find((stopAt) =>
-      line.trim().includes(stopAt),
-    );
-    if (stopPattern !== undefined) {
-      await fullStop?.(line, stopPattern);
+    const stopAt = linesToStopAt.find((stopAt) => line.trim().includes(stopAt));
+    if (stopAt !== undefined) {
+      fullStop?.(line, stopAt);
       break;
     }
     yield line;
@@ -293,12 +288,12 @@
 
 export async function* stopAtLinesExact(
   stream: LineStream,
-  fullStop: () => void,
+  fullStop: (line: string) => void,
   linesToStopAt: string[],
 ): LineStream {
   for await (const line of stream) {
     if (linesToStopAt.some((stopAt) => line === stopAt)) {
-      fullStop();
+      fullStop(line);
       break;
     }
     yield line;
