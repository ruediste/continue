<<<<<<< HEAD
import { RangeInFile } from "..";

export function removeQuotesAndEscapes(output: string): string {
  output = output.trim();
=======
export function removeQuotesAndEscapes(input: string): string {
  let output = input.trim();
>>>>>>> 4ba3d98e

  // Replace smart quotes
  output = output.replaceAll("“", '"');
  output = output.replaceAll("”", '"');
  output = output.replaceAll("‘", "'");
  output = output.replaceAll("’", "'");

  // Remove escapes
  output = output.replaceAll('\\"', '"');
  output = output.replaceAll("\\'", "'");
  output = output.replaceAll("\\n", "\n");
  output = output.replaceAll("\\t", "\t");
  output = output.replaceAll("\\\\", "\\");
  while (
    (output.startsWith('"') && output.endsWith('"')) ||
    (output.startsWith("'") && output.endsWith("'"))
  ) {
    output = output.slice(1, -1);
  }

  while (output.startsWith("`") && output.endsWith("`")) {
    output = output.slice(1, -1);
  }

  return output;
}

export function dedentAndGetCommonWhitespace(s: string): [string, string] {
  const lines = s.split("\n");
  if (lines.length === 0 || (lines[0].trim() === "" && lines.length === 1)) {
    return ["", ""];
  }

  // Longest common whitespace prefix
  let lcp = lines[0].split(lines[0].trim())[0];
  // Iterate through the lines
  for (let i = 1; i < lines.length; i++) {
    // Empty lines are wildcards
    if (lines[i].trim() === "") {
      continue; // hey that's us!
    }

    if (lcp === undefined) {
      lcp = lines[i].split(lines[i].trim())[0];
    }

    // Iterate through the leading whitespace characters of the current line
    for (let j = 0; j < lcp.length; j++) {
      // If it doesn't have the same whitespace as lcp, then update lcp
      if (j >= lines[i].length || lcp[j] !== lines[i][j]) {
        lcp = lcp.slice(0, j);
        if (lcp === "") {
          return [s, ""];
        }
        break;
      }
    }
  }

  if (lcp === undefined) {
    return [s, ""];
  }

  return [lines.map((x) => x.replace(lcp, "")).join("\n"), lcp];
}

const SEP_REGEX = /[\\/]/;

export function getBasename(filepath: string): string {
  return filepath.split(SEP_REGEX).pop() ?? "";
}

export function getLastNPathParts(filepath: string, n: number): string {
  if (n <= 0) {
    return "";
  }
  return filepath.split(SEP_REGEX).slice(-n).join("/");
}

export function groupByLastNPathParts(
  filepaths: string[],
  n: number,
): Record<string, string[]> {
  return filepaths.reduce(
    (groups, item) => {
      const lastNParts = getLastNPathParts(item, n);
      if (!groups[lastNParts]) {
        groups[lastNParts] = [];
      }
      groups[lastNParts].push(item);
      return groups;
    },
    {} as Record<string, string[]>,
  );
}

export function getUniqueFilePath(
  item: string,
  itemGroups: Record<string, string[]>,
): string {
  const lastTwoParts = getLastNPathParts(item, 2);
  const group = itemGroups[lastTwoParts];

  let n = 2;
  if (group.length > 1) {
    while (
      group.some(
        (otherItem) =>
          otherItem !== item &&
          getLastNPathParts(otherItem, n) === getLastNPathParts(item, n),
      )
    ) {
      n++;
    }
  }

  return getLastNPathParts(item, n);
}

export function shortestRelativePaths(paths: string[]): string[] {
  if (paths.length === 0) {
    return [];
  }

  const partsLengths = paths.map((x) => x.split(SEP_REGEX).length);
  const currentRelativePaths = paths.map(getBasename);
  const currentNumParts = paths.map(() => 1);
  const isDuplicated = currentRelativePaths.map(
    (x, i) =>
      currentRelativePaths.filter((y, j) => y === x && paths[i] !== paths[j])
        .length > 1,
  );

  while (isDuplicated.some(Boolean)) {
    const firstDuplicatedPath = currentRelativePaths.find(
      (x, i) => isDuplicated[i],
    );
    if (!firstDuplicatedPath) {
      break;
    }

    currentRelativePaths.forEach((x, i) => {
      if (x === firstDuplicatedPath) {
        currentNumParts[i] += 1;
        currentRelativePaths[i] = getLastNPathParts(
          paths[i],
          currentNumParts[i],
        );
      }
    });

    isDuplicated.forEach((x, i) => {
      if (x) {
        isDuplicated[i] =
          // Once we've used up all the parts, we can't make it longer
          currentNumParts[i] < partsLengths[i] &&
          currentRelativePaths.filter((y) => y === currentRelativePaths[i])
            .length > 1;
      }
    });
  }

  return currentRelativePaths;
}

export function splitPath(path: string, withRoot?: string): string[] {
  let parts = path.includes("/") ? path.split("/") : path.split("\\");
  if (withRoot !== undefined) {
    const rootParts = splitPath(withRoot);
    parts = parts.slice(rootParts.length - 1);
  }
  return parts;
}

export function getRelativePath(
  filepath: string,
  workspaceDirs: string[],
): string {
  for (const workspaceDir of workspaceDirs) {
    const filepathParts = splitPath(filepath);
    const workspaceDirParts = splitPath(workspaceDir);
    if (
      filepathParts.slice(0, workspaceDirParts.length).join("/") ===
      workspaceDirParts.join("/")
    ) {
      return filepathParts.slice(workspaceDirParts.length).join("/");
    }
  }
  return splitPath(filepath).pop() ?? ""; // If the file is not in any of the workspaces, return the plain filename
}

export function getMarkdownLanguageTagForFile(filepath: string): string {
  const extToLangMap: { [key: string]: string } = {
    py: "python",
    js: "javascript",
    jsx: "jsx",
    tsx: "tsx",
    ts: "typescript",
    java: "java",
    go: "go",
    rb: "ruby",
    rs: "rust",
    c: "c",
    cpp: "cpp",
    cs: "csharp",
    php: "php",
    scala: "scala",
    swift: "swift",
    kt: "kotlin",
    md: "markdown",
    json: "json",
    html: "html",
    css: "css",
    sh: "shell",
    yaml: "yaml",
    toml: "toml",
    tex: "latex",
    sql: "sql",
    ps1: "powershell",
  };

  const ext = filepath.split(".").pop();
  return ext ? (extToLangMap[ext] ?? ext) : "";
}

export function copyOf(obj: any): any {
  if (obj === null || obj === undefined) {
    return obj;
  }
  return JSON.parse(JSON.stringify(obj));
}
``;

export function deduplicateArray<T>(
  array: T[],
  equal: (a: T, b: T) => boolean,
): T[] {
  const result: T[] = [];

  for (const item of array) {
    if (!result.some((existingItem) => equal(existingItem, item))) {
      result.push(item);
    }
  }

  return result;
}

export type TODO = any;

export function dedent(strings: TemplateStringsArray, ...values: any[]) {
  let raw = "";
  for (let i = 0; i < strings.length; i++) {
    raw += strings[i];

    // Handle the value if it exists
    if (i < values.length) {
      let value = String(values[i]);
      // If the value contains newlines, we need to adjust the indentation
      if (value.includes("\n")) {
        // Find the indentation level of the last line in strings[i]
        let lines = strings[i].split("\n");
        let lastLine = lines[lines.length - 1];
        let match = lastLine.match(/(^|\n)([^\S\n]*)$/);
        let indent = match ? match[2] : "";
        // Add indentation to all lines except the first line of value
        let valueLines = value.split("\n");
        valueLines = valueLines.map((line, index) =>
          index === 0 ? line : indent + line,
        );
        value = valueLines.join("\n");
      }
      raw += value;
    }
  }

  // Now dedent the full string
  let result = raw.replace(/^\n/, "").replace(/\n\s*$/, "");
  let lines = result.split("\n");

  // Remove leading/trailing blank lines
  while (lines.length > 0 && lines[0].trim() === "") {
    lines.shift();
  }
  while (lines.length > 0 && lines[lines.length - 1].trim() === "") {
    lines.pop();
  }

  // Calculate minimum indentation (excluding empty lines)
  let minIndent = lines.reduce((min: any, line: any) => {
    if (line.trim() === "") return min;
    let match = line.match(/^(\s*)/);
    let indent = match ? match[1].length : 0;
    return min === null ? indent : Math.min(min, indent);
  }, null);

  if (minIndent !== null && minIndent > 0) {
    // Remove the minimum indentation from each line
    lines = lines.map((line) => line.slice(minIndent));
  }

  return lines.join("\n");
}

/**
 * Removes code blocks from a message.
 *
 * Return modified message text.
 */
export function removeCodeBlocksAndTrim(text: string): string {
  const codeBlockRegex = /```[\s\S]*?```/g;

  // Remove code blocks from the message text
  const textWithoutCodeBlocks = text.replace(codeBlockRegex, "");

  return textWithoutCodeBlocks.trim();
}

export function rangeInFileToString(range: RangeInFile): string {
  return `${range.filepath}(${range.range.start.line}:${range.range.start.character})`;
}<|MERGE_RESOLUTION|>--- conflicted
+++ resolved
@@ -1,12 +1,7 @@
-<<<<<<< HEAD
 import { RangeInFile } from "..";
 
-export function removeQuotesAndEscapes(output: string): string {
-  output = output.trim();
-=======
 export function removeQuotesAndEscapes(input: string): string {
   let output = input.trim();
->>>>>>> 4ba3d98e
 
   // Replace smart quotes
   output = output.replaceAll("“", '"');
