import {
  BaseCompletionOptions,
  IdeSettings,
  ILLM,
  LLMOptions,
  ModelDescription,
} from "../..";
import { renderTemplatedString } from "../../promptFiles/v1/renderTemplatedString";
import { BaseLLM } from "../index";

import Anthropic from "./Anthropic";
import Asksage from "./Asksage";
import Azure from "./Azure";
import Bedrock from "./Bedrock";
import BedrockImport from "./BedrockImport";
import Cerebras from "./Cerebras";
import Cloudflare from "./Cloudflare";
import Cohere from "./Cohere";
import DeepInfra from "./DeepInfra";
import Deepseek from "./Deepseek";
import Fireworks from "./Fireworks";
import Flowise from "./Flowise";
import FreeTrial from "./FreeTrial";
import FunctionNetwork from "./FunctionNetwork";
import Gemini from "./Gemini";
import Groq from "./Groq";
import HuggingFaceInferenceAPI from "./HuggingFaceInferenceAPI";
import HuggingFaceTGI from "./HuggingFaceTGI";
import Kindo from "./Kindo";
import LlamaCpp from "./LlamaCpp";
import Llamafile from "./Llamafile";
import LMStudio from "./LMStudio";
import Mistral from "./Mistral";
import MockLLM from "./Mock";
import Moonshot from "./Moonshot";
import Msty from "./Msty";
import Nebius from "./Nebius";
import Nvidia from "./Nvidia";
import Ollama from "./Ollama";
import OpenAI from "./OpenAI";
import OpenRouter from "./OpenRouter";
import Replicate from "./Replicate";
import SageMaker from "./SageMaker";
import SambaNova from "./SambaNova";
<<<<<<< HEAD
=======
import Scaleway from "./Scaleway";
>>>>>>> 4ba3d98e
import SiliconFlow from "./SiliconFlow";
import ContinueProxy from "./stubs/ContinueProxy";
import TestLLM from "./Test";
import TextGenWebUI from "./TextGenWebUI";
import Together from "./Together";
import VertexAI from "./VertexAI";
import Vllm from "./Vllm";
import WatsonX from "./WatsonX";
import xAI from "./xAI";

export const LLMClasses = [
  Anthropic,
  Cohere,
  FreeTrial,
  FunctionNetwork,
  Gemini,
  Llamafile,
  Moonshot,
  Ollama,
  Replicate,
  TextGenWebUI,
  Together,
  HuggingFaceTGI,
  HuggingFaceInferenceAPI,
  Kindo,
  LlamaCpp,
  OpenAI,
  LMStudio,
  Mistral,
  Bedrock,
  BedrockImport,
  SageMaker,
  DeepInfra,
  Flowise,
  Groq,
  Fireworks,
  ContinueProxy,
  Cloudflare,
  Deepseek,
  Msty,
  Azure,
  WatsonX,
  OpenRouter,
  Nvidia,
  Vllm,
  SambaNova,
  MockLLM,
  TestLLM,
  Cerebras,
  Asksage,
  Nebius,
  VertexAI,
  xAI,
  SiliconFlow,
  Scaleway,
];

export async function llmFromDescription(
  desc: ModelDescription,
  readFile: (filepath: string) => Promise<string>,
  uniqueId: string,
  ideSettings: IdeSettings,
  writeLog: (log: string) => void,
  completionOptions?: BaseCompletionOptions,
  systemMessage?: string,
): Promise<BaseLLM | undefined> {
  const cls = LLMClasses.find((llm) => llm.providerName === desc.provider);

  if (!cls) {
    return undefined;
  }

  const finalCompletionOptions = {
    ...completionOptions,
    ...desc.completionOptions,
  };

  systemMessage = desc.systemMessage ?? systemMessage;
  if (systemMessage !== undefined) {
    systemMessage = await renderTemplatedString(systemMessage, readFile, {});
  }

  let options: LLMOptions = {
    ...desc,
    completionOptions: {
      ...finalCompletionOptions,
      model: (desc.model || cls.defaultOptions?.model) ?? "codellama-7b",
      maxTokens:
        finalCompletionOptions.maxTokens ??
        cls.defaultOptions?.completionOptions?.maxTokens,
    },
    systemMessage,
    writeLog,
    uniqueId,
  };

  if (desc.provider === "continue-proxy") {
    options.apiKey = ideSettings.userToken;
    if (ideSettings.remoteConfigServerUrl) {
      options.apiBase = new URL(
        "/proxy/v1",
        ideSettings.remoteConfigServerUrl,
      ).toString();
    }
  }

  return new cls(options);
}

export function llmFromProviderAndOptions(
  providerName: string,
  llmOptions: LLMOptions,
): ILLM {
  const cls = LLMClasses.find((llm) => llm.providerName === providerName);

  if (!cls) {
    throw new Error(`Unknown LLM provider type "${providerName}"`);
  }

  return new cls(llmOptions);
}<|MERGE_RESOLUTION|>--- conflicted
+++ resolved
@@ -42,10 +42,7 @@
 import Replicate from "./Replicate";
 import SageMaker from "./SageMaker";
 import SambaNova from "./SambaNova";
-<<<<<<< HEAD
-=======
 import Scaleway from "./Scaleway";
->>>>>>> 4ba3d98e
 import SiliconFlow from "./SiliconFlow";
 import ContinueProxy from "./stubs/ContinueProxy";
 import TestLLM from "./Test";
