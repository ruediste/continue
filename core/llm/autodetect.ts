import { ModelCapability, ModelProvider, TemplateType } from "../index.js";
import {
  anthropicTemplateMessages,
  chatmlTemplateMessages,
  codeLlama70bTemplateMessages,
  deepseekTemplateMessages,
  gemmaTemplateMessage,
  graniteTemplateMessages,
  llama2TemplateMessages,
  llama3TemplateMessages,
  llavaTemplateMessages,
  neuralChatTemplateMessages,
  openchatTemplateMessages,
  phi2TemplateMessages,
  phindTemplateMessages,
  templateAlpacaMessages,
  xWinCoderTemplateMessages,
  zephyrTemplateMessages,
} from "./templates/chat.js";
import {
  alpacaEditPrompt,
  claudeEditPrompt,
  codeLlama70bEditPrompt,
  deepseekEditPrompt,
  gemmaEditPrompt,
  gptEditPrompt,
  llama3EditPrompt,
  mistralEditPrompt,
  neuralChatEditPrompt,
  openchatEditPrompt,
  osModelsEditPrompt,
  phindEditPrompt,
  simplifiedEditPrompt,
  xWinCoderEditPrompt,
  zephyrEditPrompt,
} from "./templates/edit.js";

const PROVIDER_HANDLES_TEMPLATING: ModelProvider[] = [
  "lmstudio",
  "openai",
  "ollama",
  "together",
  "msty",
  "anthropic",
  "bedrock",
  "sagemaker",
  "continue-proxy",
  "mistral",
  "sambanova",
  "vertexai",
  "watsonx"
];

const PROVIDER_SUPPORTS_IMAGES: ModelProvider[] = [
  "openai",
  "ollama",
  "gemini",
  "free-trial",
  "msty",
  "anthropic",
  "bedrock",
  "sagemaker",
  "continue-proxy",
  "openrouter",
  "vertexai"
];

const MODEL_SUPPORTS_IMAGES: string[] = [
  "llava",
  "gpt-4-turbo",
  "gpt-4o",
  "gpt-4o-mini",
  "gpt-4-vision",
  "claude-3",
  "gemini-ultra",
  "gemini-1.5-pro",
  "gemini-1.5-flash",
  "sonnet",
  "opus",
  "haiku",
  "pixtral",
  "llama3.2",
];

function modelSupportsImages(
  provider: ModelProvider,
  model: string,
  title: string | undefined,
  capabilities: ModelCapability | undefined,
): boolean {
  if (capabilities?.uploadImage !== undefined) {
    return capabilities.uploadImage;
  }
  if (!PROVIDER_SUPPORTS_IMAGES.includes(provider)) {
    return false;
  }

  const lower = model.toLowerCase();
  if (
    MODEL_SUPPORTS_IMAGES.some(
      (modelName) => lower.includes(modelName) || title?.includes(modelName),
    )
  ) {
    return true;
  }

  return false;
}
const PARALLEL_PROVIDERS: ModelProvider[] = [
  "anthropic",
  "bedrock",
  "sagemaker",
  "deepinfra",
  "gemini",
  "huggingface-inference-api",
  "huggingface-tgi",
  "mistral",
  "free-trial",
  "replicate",
  "together",
  "sambanova",
<<<<<<< HEAD
  "nebius",
=======
  "vertexai"
>>>>>>> ecb7eb1d
];

function llmCanGenerateInParallel(
  provider: ModelProvider,
  model: string,
): boolean {
  if (provider === "openai") {
    return model.includes("gpt");
  }

  return PARALLEL_PROVIDERS.includes(provider);
}

function autodetectTemplateType(model: string): TemplateType | undefined {
  const lower = model.toLowerCase();

  if (lower.includes("codellama") && lower.includes("70b")) {
    return "codellama-70b";
  }

  if (
    lower.includes("gpt") ||
    lower.includes("command") ||
    lower.includes("chat-bison") ||
    lower.includes("pplx") ||
    lower.includes("gemini")
  ) {
    return undefined;
  }

  if (lower.includes("llama3")) {
    return "llama3";
  }

  if (lower.includes("llava")) {
    return "llava";
  }

  if (lower.includes("tinyllama")) {
    return "zephyr";
  }

  if (lower.includes("xwin")) {
    return "xwin-coder";
  }

  if (lower.includes("dolphin")) {
    return "chatml";
  }

  if (lower.includes("gemma")) {
    return "gemma";
  }

  if (lower.includes("phi2")) {
    return "phi2";
  }

  if (lower.includes("phind")) {
    return "phind";
  }

  if (lower.includes("llama")) {
    return "llama2";
  }

  if (lower.includes("zephyr")) {
    return "zephyr";
  }

  // Claude requests always sent through Messages API, so formatting not necessary
  if (lower.includes("claude")) {
    return "none";
  }

  if (lower.includes("codestral")) {
    return "none";
  }

  if (lower.includes("alpaca") || lower.includes("wizard")) {
    return "alpaca";
  }

  if (lower.includes("mistral") || lower.includes("mixtral")) {
    return "llama2";
  }

  if (lower.includes("deepseek")) {
    return "deepseek";
  }

  if (lower.includes("ninja") || lower.includes("openchat")) {
    return "openchat";
  }

  if (lower.includes("neural-chat")) {
    return "neural-chat";
  }

  if (lower.includes("granite")) {
    return "granite";
  }

  return "chatml";
}

function autodetectTemplateFunction(
  model: string,
  provider: ModelProvider,
  explicitTemplate: TemplateType | undefined = undefined,
) {
  if (
    explicitTemplate === undefined &&
    PROVIDER_HANDLES_TEMPLATING.includes(provider)
  ) {
    return null;
  }

  const templateType = explicitTemplate ?? autodetectTemplateType(model);

  if (templateType) {
    const mapping: Record<TemplateType, any> = {
      llama2: llama2TemplateMessages,
      alpaca: templateAlpacaMessages,
      phi2: phi2TemplateMessages,
      phind: phindTemplateMessages,
      zephyr: zephyrTemplateMessages,
      anthropic: anthropicTemplateMessages,
      chatml: chatmlTemplateMessages,
      deepseek: deepseekTemplateMessages,
      openchat: openchatTemplateMessages,
      "xwin-coder": xWinCoderTemplateMessages,
      "neural-chat": neuralChatTemplateMessages,
      llava: llavaTemplateMessages,
      "codellama-70b": codeLlama70bTemplateMessages,
      gemma: gemmaTemplateMessage,
      granite: graniteTemplateMessages,
      llama3: llama3TemplateMessages,
      none: null,
    };

    return mapping[templateType];
  }

  return null;
}

const USES_OS_MODELS_EDIT_PROMPT: TemplateType[] = [
  "alpaca",
  "chatml",
  // "codellama-70b", Doesn't respond well to this prompt
  "deepseek",
  "gemma",
  "llama2",
  "llava",
  "neural-chat",
  "openchat",
  "phi2",
  "phind",
  "xwin-coder",
  "zephyr",
  "llama3",
];

function autodetectPromptTemplates(
  model: string,
  explicitTemplate: TemplateType | undefined = undefined,
) {
  const templateType = explicitTemplate ?? autodetectTemplateType(model);
  const templates: Record<string, any> = {};

  let editTemplate = null;

  if (templateType && USES_OS_MODELS_EDIT_PROMPT.includes(templateType)) {
    // This is overriding basically everything else
    // Will probably delete the rest later, but for now it's easy to revert
    editTemplate = osModelsEditPrompt;
  } else if (templateType === "phind") {
    editTemplate = phindEditPrompt;
  } else if (templateType === "phi2") {
    editTemplate = simplifiedEditPrompt;
  } else if (templateType === "zephyr") {
    editTemplate = zephyrEditPrompt;
  } else if (templateType === "llama2") {
    if (model.includes("mistral")) {
      editTemplate = mistralEditPrompt;
    } else {
      editTemplate = osModelsEditPrompt;
    }
  } else if (templateType === "alpaca") {
    editTemplate = alpacaEditPrompt;
  } else if (templateType === "deepseek") {
    editTemplate = deepseekEditPrompt;
  } else if (templateType === "openchat") {
    editTemplate = openchatEditPrompt;
  } else if (templateType === "xwin-coder") {
    editTemplate = xWinCoderEditPrompt;
  } else if (templateType === "neural-chat") {
    editTemplate = neuralChatEditPrompt;
  } else if (templateType === "codellama-70b") {
    editTemplate = codeLlama70bEditPrompt;
  } else if (templateType === "anthropic") {
    editTemplate = claudeEditPrompt;
  } else if (templateType === "gemma") {
    editTemplate = gemmaEditPrompt;
  } else if (templateType === "llama3") {
    editTemplate = llama3EditPrompt;
  } else if (templateType === "none") {
    editTemplate = null;
  } else if (templateType) {
    editTemplate = gptEditPrompt;
  } else if (model.includes("codestral")) {
    editTemplate = osModelsEditPrompt;
  }

  if (editTemplate !== null) {
    templates.edit = editTemplate;
  }

  return templates;
}

export {
  autodetectPromptTemplates,
  autodetectTemplateFunction,
  autodetectTemplateType,
  llmCanGenerateInParallel,
  modelSupportsImages,
};<|MERGE_RESOLUTION|>--- conflicted
+++ resolved
@@ -119,11 +119,8 @@
   "replicate",
   "together",
   "sambanova",
-<<<<<<< HEAD
   "nebius",
-=======
   "vertexai"
->>>>>>> ecb7eb1d
 ];
 
 function llmCanGenerateInParallel(
