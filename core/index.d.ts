--- conflicted
+++ resolved
@@ -827,12 +827,8 @@
   | "nvidia"
   | "voyage"
   | "mistral"
-<<<<<<< HEAD
   | "vertexai";
-=======
-  | "vertex"
   | "watsonx";
->>>>>>> a3f1a2b0
 
 export interface EmbedOptions {
   apiBase?: string;
