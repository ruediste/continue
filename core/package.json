--- conflicted
+++ resolved
@@ -3,11 +3,7 @@
   "version": "1.0.13",
   "description": "The Continue Core contains functionality that can be shared across web, VS Code, or Node.js",
   "scripts": {
-<<<<<<< HEAD
-    "test": "NODE_OPTIONS=\"$NODE_OPTIONS --experimental-vm-modules\" jest",
-=======
     "test": "cross-env NODE_OPTIONS=--experimental-vm-modules jest --runInBand",
->>>>>>> c704783d
     "build:npm": "tsc -p ./tsconfig.npm.json",
     "lint": "eslint . --ext ts",
     "lint:fix": "eslint . --ext ts --fix"
@@ -59,12 +55,8 @@
     "cheerio": "^1.0.0-rc.12",
     "commander": "^12.0.0",
     "comment-json": "^4.2.3",
-<<<<<<< HEAD
-    "dbinfoz": "^0.1.4",
-=======
     "dbinfoz": "^0.11.0",
     "diff": "^7.0.0",
->>>>>>> c704783d
     "dotenv": "^16.4.5",
     "fastest-levenshtein": "^1.0.16",
     "follow-redirects": "^1.15.5",
