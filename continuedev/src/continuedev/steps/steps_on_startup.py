--- conflicted
+++ resolved
@@ -1,21 +1,15 @@
 from ..core.main import ContinueSDK, Models, Step
 from .main import UserInputStep
 from ..recipes.CreatePipelineRecipe.main import CreatePipelineRecipe
-<<<<<<< HEAD
 from ..recipes.DDtoBQRecipe.main import DDtoBQRecipeRecipe
-=======
 from ..recipes.DeployPipelineAirflowRecipe.main import DeployPipelineAirflowRecipe
->>>>>>> 49f3ba8b
 
 
 step_name_to_step_class = {
     "UserInputStep": UserInputStep,
     "CreatePipelineRecipe": CreatePipelineRecipe,
-<<<<<<< HEAD
-    "DDtoBQRecipeRecipe": DDtoBQRecipeRecipe
-=======
+    "DDtoBQRecipeRecipe": DDtoBQRecipeRecipe,
     "DeployPipelineAirflowRecipe": DeployPipelineAirflowRecipe
->>>>>>> 49f3ba8b
 }
 
 
